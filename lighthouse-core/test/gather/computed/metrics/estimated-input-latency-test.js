--- conflicted
+++ resolved
@@ -20,17 +20,11 @@
     const settings = {throttlingMethod: 'simulate'};
     const result = await artifacts.requestEstimatedInputLatency({trace, devtoolsLog, settings});
 
-<<<<<<< HEAD
-    assert.equal(Math.round(result.timing), 100);
-    assert.equal(Math.round(result.optimisticEstimate.timeInMs), 93);
-    assert.equal(Math.round(result.pessimisticEstimate.timeInMs), 158);
-=======
     expect({
       timing: Math.round(result.timing),
       optimistic: Math.round(result.optimisticEstimate.timeInMs),
       pessimistic: Math.round(result.pessimisticEstimate.timeInMs),
     }).toMatchSnapshot();
->>>>>>> acea63d4
   });
 
   it('should compute an observed value', async () => {
