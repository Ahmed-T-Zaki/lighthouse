/**
 * @license Copyright 2017 Google Inc. All Rights Reserved.
 * Licensed under the Apache License, Version 2.0 (the "License"); you may not use this file except in compliance with the License. You may obtain a copy of the License at http://www.apache.org/licenses/LICENSE-2.0
 * Unless required by applicable law or agreed to in writing, software distributed under the License is distributed on an "AS IS" BASIS, WITHOUT WARRANTIES OR CONDITIONS OF ANY KIND, either express or implied. See the License for the specific language governing permissions and limitations under the License.
 */
'use strict';

/**
 * @fileoverview The entry point for rendering the Lighthouse report based on the JSON output.
 *    This file is injected into the report HTML along with the JSON report.
 *
 * Dummy text for ensuring report robustness: </script> pre$`post %%LIGHTHOUSE_JSON%%
 */

/** @typedef {import('./dom.js')} DOM */
/** @typedef {import('./details-renderer.js').DetailsJSON} DetailsJSON */

/* globals self, Util, DetailsRenderer, CategoryRenderer, PerformanceCategoryRenderer */

class ReportRenderer {
  /**
   * @param {DOM} dom
   */
  constructor(dom) {
    /** @type {DOM} */
    this._dom = dom;
    /** @type {ParentNode} */
    this._templateContext = this._dom.document();
  }

  /**
   * @param {LH.ReportResult} report
   * @param {Element} container Parent element to render the report into.
   */
  renderReport(report, container) {
    // If any mutations happen to the report within the renderers, we want the original object untouched
    const clone = /** @type {LH.ReportResult} */ (JSON.parse(JSON.stringify(report)));

    // TODO(phulce): we all agree this is technical debt we should fix
    if (typeof clone.categories !== 'object') throw new Error('No categories provided.');
    clone.reportCategories = Object.values(clone.categories);
    ReportRenderer.smooshAuditResultsIntoCategories(clone.audits, clone.reportCategories);

    container.textContent = ''; // Remove previous report.
    container.appendChild(this._renderReport(clone));
    return /** @type {Element} **/ (container);
  }

  /**
   * Define a custom element for <templates> to be extracted from. For example:
   *     this.setTemplateContext(new DOMParser().parseFromString(htmlStr, 'text/html'))
   * @param {ParentNode} context
   */
  setTemplateContext(context) {
    this._templateContext = context;
  }

  /**
   * @param {LH.ReportResult} report
   * @return {DocumentFragment}
   */
  _renderReportHeader(report) {
    const el = this._dom.cloneTemplate('#tmpl-lh-heading', this._templateContext);
    const domFragment = this._dom.cloneTemplate('#tmpl-lh-scores-wrapper', this._templateContext);
    const placeholder = this._dom.find('.lh-scores-wrapper-placeholder', el);
    /** @type {HTMLDivElement} */ (placeholder.parentNode).replaceChild(domFragment, placeholder);

    this._dom.find('.lh-config__timestamp', el).textContent =
        Util.formatDateTime(report.fetchTime);
    this._dom.find('.lh-product-info__version', el).textContent = report.lighthouseVersion;
    const metadataUrl = /** @type {HTMLAnchorElement} */ (this._dom.find('.lh-metadata__url', el));
    const toolbarUrl = /** @type {HTMLAnchorElement}*/ (this._dom.find('.lh-toolbar__url', el));
    metadataUrl.href = metadataUrl.textContent = report.finalUrl;
    toolbarUrl.href = toolbarUrl.textContent = report.finalUrl;

    const emulationDescriptions = Util.getEmulationDescriptions(report.configSettings || {});
    this._dom.find('.lh-config__emulation', el).textContent = emulationDescriptions.summary;
    return el;
  }

  /**
   * @return {Element}
   */
  _renderReportShortHeader() {
    const shortHeaderContainer = this._dom.createElement('div', 'lh-header-container');
    const wrapper = this._dom.cloneTemplate('#tmpl-lh-scores-wrapper', this._templateContext);
    shortHeaderContainer.appendChild(wrapper);
    return shortHeaderContainer;
  }


  /**
   * @param {LH.ReportResult} report
   * @return {DocumentFragment}
   */
  _renderReportFooter(report) {
    const footer = this._dom.cloneTemplate('#tmpl-lh-footer', this._templateContext);

    const env = this._dom.find('.lh-env__items', footer);
    env.id = 'runtime-settings';
    const envValues = Util.getEnvironmentDisplayValues(report.configSettings || {});
    [
      {name: 'URL', description: report.finalUrl},
      {name: 'Fetch time', description: Util.formatDateTime(report.fetchTime)},
      ...envValues,
      {name: 'User agent', description: report.userAgent},
    ].forEach(runtime => {
      const item = this._dom.cloneTemplate('#tmpl-lh-env__items', env);
      this._dom.find('.lh-env__name', item).textContent = `${runtime.name}:`;
      this._dom.find('.lh-env__description', item).textContent = runtime.description;
      env.appendChild(item);
    });

    this._dom.find('.lh-footer__version', footer).textContent = report.lighthouseVersion;
    return footer;
  }

  /**
   * Returns a div with a list of top-level warnings, or an empty div if no warnings.
   * @param {LH.ReportResult} report
   * @return {Node}
   */
  _renderReportWarnings(report) {
    if (!report.runWarnings || report.runWarnings.length === 0) {
      return this._dom.createElement('div');
    }

    const container = this._dom.cloneTemplate('#tmpl-lh-warnings--toplevel', this._templateContext);
    const warnings = this._dom.find('ul', container);
    for (const warningString of report.runWarnings) {
      const warning = warnings.appendChild(this._dom.createElement('li'));
      warning.textContent = warningString;
    }

    return container;
  }

  /**
   * @param {LH.ReportResult} report
   * @return {DocumentFragment}
   */
  _renderReport(report) {
    let header;
    const headerContainer = this._dom.createElement('div');
    if (this._dom.isDevTools()) {
      headerContainer.classList.add('lh-header-plain');
      header = this._renderReportShortHeader();
    } else {
      headerContainer.classList.add('lh-header-sticky');
      header = this._renderReportHeader(report);
    }
    headerContainer.appendChild(header);
    const scoresContainer = this._dom.find('.lh-scores-container', headerContainer);

    const container = this._dom.createElement('div', 'lh-container');
    const reportSection = container.appendChild(this._dom.createElement('div', 'lh-report'));

    reportSection.appendChild(this._renderReportWarnings(report));

    let scoreHeader;
    const isSoloCategory = report.reportCategories.length === 1;
    if (!isSoloCategory) {
      scoreHeader = this._dom.createElement('div', 'lh-scores-header');
    } else {
      headerContainer.classList.add('lh-header--solo-category');
    }

    const detailsRenderer = new DetailsRenderer(this._dom);
    const categoryRenderer = new CategoryRenderer(this._dom, detailsRenderer);
    categoryRenderer.setTemplateContext(this._templateContext);
    const perfCategoryRenderer = new PerformanceCategoryRenderer(this._dom, detailsRenderer);
    perfCategoryRenderer.setTemplateContext(this._templateContext);

    const categories = reportSection.appendChild(this._dom.createElement('div', 'lh-categories'));

    for (const category of report.reportCategories) {
      if (scoreHeader) {
        scoreHeader.appendChild(categoryRenderer.renderScoreGauge(category));
      }

      let renderer = categoryRenderer;
      if (category.id === 'performance') {
        renderer = perfCategoryRenderer;
      }
      categories.appendChild(renderer.render(category, report.categoryGroups));
    }

    if (scoreHeader) {
      const scoreScale = this._dom.cloneTemplate('#tmpl-lh-scorescale', this._templateContext);
      scoresContainer.appendChild(scoreHeader);
      scoresContainer.appendChild(scoreScale);
    }

    reportSection.appendChild(this._renderReportFooter(report));

    const reportFragment = this._dom.createFragment();
    reportFragment.appendChild(headerContainer);
    reportFragment.appendChild(container);

    return reportFragment;
  }

  /**
   * Place the AuditResult into the auditDfn (which has just weight & group)
   * @param {Object<string, LH.Audit.Result>} audits
<<<<<<< HEAD
   * @param {Array<LH.ReportResult.Category>} reportCategories
=======
   * @param {Array<CategoryJSON>} reportCategories
>>>>>>> 036c4dff
   */
  static smooshAuditResultsIntoCategories(audits, reportCategories) {
    for (const category of reportCategories) {
      category.auditRefs.forEach(auditMeta => {
        const result = audits[auditMeta.id];
        auditMeta.result = result;
      });
    }
  }
}

if (typeof module !== 'undefined' && module.exports) {
  module.exports = ReportRenderer;
} else {
  self.ReportRenderer = ReportRenderer;
<<<<<<< HEAD
}
=======
}

/**
 * @typedef {{
      id: string,
      score: (number|null),
      weight: number,
      group?: string,
      result: LH.Audit.Result
  }} AuditJSON
 */

/**
 * @typedef {{
      title: string,
      id: string,
      score: (number|null),
      description?: string,
      manualDescription: string,
      auditRefs: Array<AuditJSON>
  }} CategoryJSON
 */

/**
 * @typedef {{
      title: string,
      description?: string,
  }} GroupJSON
 */

/**
 * @typedef {{
      lighthouseVersion: string,
      userAgent: string,
      fetchTime: string,
      timing: {total: number},
      requestedUrl: string,
      finalUrl: string,
      runWarnings?: Array<string>,
      artifacts: {traces: {defaultPass: {traceEvents: Array}}},
      audits: Object<string, LH.Audit.Result>,
      categories: Object<string, CategoryJSON>,
      reportCategories: Array<CategoryJSON>,
      categoryGroups: Object<string, GroupJSON>,
      configSettings: LH.Config.Settings,
  }} ReportJSON
 */
>>>>>>> 036c4dff
<|MERGE_RESOLUTION|>--- conflicted
+++ resolved
@@ -203,11 +203,7 @@
   /**
    * Place the AuditResult into the auditDfn (which has just weight & group)
    * @param {Object<string, LH.Audit.Result>} audits
-<<<<<<< HEAD
    * @param {Array<LH.ReportResult.Category>} reportCategories
-=======
-   * @param {Array<CategoryJSON>} reportCategories
->>>>>>> 036c4dff
    */
   static smooshAuditResultsIntoCategories(audits, reportCategories) {
     for (const category of reportCategories) {
@@ -223,54 +219,4 @@
   module.exports = ReportRenderer;
 } else {
   self.ReportRenderer = ReportRenderer;
-<<<<<<< HEAD
-}
-=======
-}
-
-/**
- * @typedef {{
-      id: string,
-      score: (number|null),
-      weight: number,
-      group?: string,
-      result: LH.Audit.Result
-  }} AuditJSON
- */
-
-/**
- * @typedef {{
-      title: string,
-      id: string,
-      score: (number|null),
-      description?: string,
-      manualDescription: string,
-      auditRefs: Array<AuditJSON>
-  }} CategoryJSON
- */
-
-/**
- * @typedef {{
-      title: string,
-      description?: string,
-  }} GroupJSON
- */
-
-/**
- * @typedef {{
-      lighthouseVersion: string,
-      userAgent: string,
-      fetchTime: string,
-      timing: {total: number},
-      requestedUrl: string,
-      finalUrl: string,
-      runWarnings?: Array<string>,
-      artifacts: {traces: {defaultPass: {traceEvents: Array}}},
-      audits: Object<string, LH.Audit.Result>,
-      categories: Object<string, CategoryJSON>,
-      reportCategories: Array<CategoryJSON>,
-      categoryGroups: Object<string, GroupJSON>,
-      configSettings: LH.Config.Settings,
-  }} ReportJSON
- */
->>>>>>> 036c4dff
+}